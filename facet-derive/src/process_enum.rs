--- conflicted
+++ resolved
@@ -176,24 +176,24 @@
 {static_decl}
 
 #[automatically_derived]
-unsafe impl<{generics_def}> facet::Facet for {enum_name}<{generics_use}> {where_clauses} {{
-    const SHAPE: &'static facet::Shape = &const {{
+unsafe impl<{generics_def}> ::facet::Facet for {enum_name}<{generics_use}> {where_clauses} {{
+    const SHAPE: &'static ::facet::Shape = &const {{
         // Define all shadow structs at the beginning of the const block
         // to ensure they're in scope for offset_of! macros
         {shadow_structs}
 
-        facet::Shape::builder()
-            .id(facet::ConstTypeId::of::<Self>())
-            .layout(core::alloc::Layout::new::<Self>())
-            .vtable(facet::value_vtable!(
+        ::facet::Shape::builder()
+            .id(::facet::ConstTypeId::of::<Self>())
+            .layout(::core::alloc::Layout::new::<Self>())
+            .vtable(::facet::value_vtable!(
                 Self,
-                |f, _opts| core::fmt::Write::write_str(f, "{enum_name}")
+                |f, _opts| ::core::fmt::Write::write_str(f, "{enum_name}")
             ))
-            .def(facet::Def::Enum(facet::EnumDef::builder()
+            .def(::facet::Def::Enum(::facet::EnumDef::builder()
                 // Use variant expressions that just reference the shadow structs
                 // which are now defined above
                 .variants(&const {{[ {variants} ]}})
-                .repr(facet::EnumRepr::{repr_type})
+                .repr(::facet::EnumRepr::{repr_type})
                 .build()))
             {maybe_container_doc}
             .build()
@@ -294,12 +294,8 @@
                     "::facet::Variant::builder()
                     .name({variant_name:?})
                     .discriminant(Some({discriminant_value}))
-<<<<<<< HEAD
                     .offset(::core::mem::offset_of!({shadow_repr_name}, _fields))
-                    .kind(facet::VariantKind::Unit)
-=======
                     .kind(::facet::VariantKind::Unit)
->>>>>>> 37715248
                     {maybe_doc}
                     .build()",
                 ));
@@ -359,12 +355,8 @@
                         ::facet::Variant::builder()
                             .name({variant_name:?})
                             .discriminant(Some({discriminant_value}))
-<<<<<<< HEAD
                             .offset(::core::mem::offset_of!({shadow_repr_name}, _fields))
-                            .kind(facet::VariantKind::Tuple {{ fields }})
-=======
                             .kind(::facet::VariantKind::Tuple {{ fields }})
->>>>>>> 37715248
                             {maybe_doc}
                             .build()
                     }}",
@@ -424,12 +416,8 @@
                         ::facet::Variant::builder()
                             .name({variant_name:?})
                             .discriminant(Some({discriminant_value}))
-<<<<<<< HEAD
                             .offset(::core::mem::offset_of!({shadow_repr_name}, _fields))
-                            .kind(facet::VariantKind::Struct {{ fields }})
-=======
                             .kind(::facet::VariantKind::Struct {{ fields }})
->>>>>>> 37715248
                             {maybe_doc}
                             .build()
                     }}",
@@ -474,13 +462,12 @@
                 let variant_name = unit.name.to_string();
                 let maybe_doc = build_maybe_doc(&unit.attributes);
 
-<<<<<<< HEAD
                 variant_expressions.push(format!(
-                    "facet::Variant::builder()
+                    "::facet::Variant::builder()
                     .name({variant_name:?})
                     .discriminant(Some({discriminant_value}))
                     .offset(0)
-                    .kind(facet::VariantKind::Unit)
+                    .kind(::facet::VariantKind::Unit)
                     {maybe_doc}
                     .build()",
                 ));
@@ -491,34 +478,6 @@
 
                 // Generate shadow struct for this tuple variant to calculate offsets
                 let shadow_struct_name = format!("__Shadow{}_{}", enum_name, variant_name);
-=======
-#[automatically_derived]
-unsafe impl<{generics_def}> ::facet::Facet for {enum_name}<{generics_use}> {where_clauses} {{
-    const SHAPE: &'static ::facet::Shape = &const {{
-        // Define all shadow structs at the beginning of the const block
-        // to ensure they're in scope for offset_of! macros
-        {shadow_structs}
-
-        ::facet::Shape::builder()
-            .id(::facet::ConstTypeId::of::<Self>())
-            .layout(::core::alloc::Layout::new::<Self>())
-            .vtable(::facet::value_vtable!(
-                Self,
-                |f, _opts| ::core::fmt::Write::write_str(f, "{enum_name}")
-            ))
-            .def(::facet::Def::Enum(::facet::EnumDef::builder()
-                // Use variant expressions that just reference the shadow structs
-                // which are now defined above
-                .variants(&const {{[ {variants} ]}})
-                .repr(::facet::EnumRepr::{repr_type})
-                .build()))
-            {maybe_container_doc}
-            .build()
-    }};
-}}
-        "#
-    );
->>>>>>> 37715248
 
                 // Build the list of fields and types for the shadow struct
                 let fields_with_types = tuple
@@ -562,15 +521,15 @@
                 // Add variant expression - now with discriminant
                 variant_expressions.push(format!(
                     "{{
-                        let fields: &'static [facet::Field] = &const {{[
+                        let fields: &'static [::facet::Field] = &const {{[
                             {fields}
                         ]}};
 
-                        facet::Variant::builder()
+                        ::facet::Variant::builder()
                             .name({variant_name:?})
                             .discriminant(Some({discriminant_value}))
                             .offset(0)
-                            .kind(facet::VariantKind::Tuple {{ fields }})
+                            .kind(::facet::VariantKind::Tuple {{ fields }})
                             {maybe_doc}
                             .build()
                     }}",
@@ -626,15 +585,15 @@
                 // already computed relative to the discriminant
                 variant_expressions.push(format!(
                     "{{
-                        let fields: &'static [facet::Field] = &const {{[
+                        let fields: &'static [::facet::Field] = &const {{[
                             {fields}
                         ]}};
 
-                        facet::Variant::builder()
+                        ::facet::Variant::builder()
                             .name({variant_name:?})
                             .discriminant(Some({discriminant_value}))
                             .offset(0)
-                            .kind(facet::VariantKind::Struct {{ fields }})
+                            .kind(::facet::VariantKind::Struct {{ fields }})
                             {maybe_doc}
                             .build()
                     }}",
