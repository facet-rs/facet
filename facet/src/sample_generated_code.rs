--- conflicted
+++ resolved
@@ -1140,39 +1140,18 @@
                                                     }
                                                 builder.build()
                                             }).def(facet::Def::Enum(facet::EnumDef::builder().variants(&const {
-<<<<<<< HEAD
-                                                            static VARIANTS: &[facet::Variant] =
-                                                                &[facet::Variant::builder().name("UnitVariant").discriminant(Some(0)).offset(0).kind(facet::VariantKind::Unit).doc(&[" A simple unit variant."]).build(),
-                                                                            {
-                                                                                static FIELDS: &[facet::Field] =
-                                                                                    &[facet::Field::builder().name("_0").shape(facet::shape_of(&(|s:
-                                                                                                                                    __ShadowKitchenSinkEnum_TupleVariantSimple|
-=======
-                                                            [facet::Variant::builder().name("UnitVariant").discriminant(Some(0)).kind(facet::VariantKind::Unit).doc(&[" A simple unit variant."]).build(),
+                                                            [facet::Variant::builder().name("UnitVariant").discriminant(Some(0)).offset(0).kind(facet::VariantKind::Unit).doc(&[" A simple unit variant."]).build(),
                                                                     {
                                                                         let fields: &'static [facet::Field] =
                                                                             &const {
                                                                                         [facet::Field::builder().name("_0").shape(facet::shape_of(&(|s:
                                                                                                                                     __ShadowKitchenSinkEnum_TupleVariantSimple<>|
->>>>>>> 09891eeb
                                                                                                                                 s._0))).offset({
                                                                                                                     builtin # offset_of(__ShadowKitchenSinkEnum_TupleVariantSimple<>,
                                                                                                                         _0)
-<<<<<<< HEAD
-                                                                                                                }).flags(facet::FieldFlags::EMPTY).attributes(&[]).build()];
-                                                                                facet::Variant::builder().name("TupleVariantSimple").discriminant(Some(1)).offset(0).kind(facet::VariantKind::Tuple {
-                                                                                                fields: FIELDS,
-                                                                                            }).doc(&[" A tuple variant with a single element.", "",
-                                                                                                    " The contained `String` represents an important message payload."]).build()
-                                                                            },
-                                                                            {
-                                                                                static FIELDS: &[facet::Field] =
-                                                                                    &[facet::Field::builder().name("_0").shape(facet::shape_of(&(|s:
-                                                                                                                                    __ShadowKitchenSinkEnum_TupleVariantMulti|
-=======
                                                                                                                 }).flags(facet::FieldFlags::EMPTY).attributes(&[]).build()]
                                                                                     };
-                                                                        facet::Variant::builder().name("TupleVariantSimple").discriminant(Some(1)).kind(facet::VariantKind::Tuple {
+                                                                        facet::Variant::builder().name("TupleVariantSimple").discriminant(Some(1)).offset(0).kind(facet::VariantKind::Tuple {
                                                                                         fields,
                                                                                     }).doc(&[" A tuple variant with a single element.", "",
                                                                                             " The contained `String` represents an important message payload."]).build()
@@ -1182,7 +1161,6 @@
                                                                             &const {
                                                                                         [facet::Field::builder().name("_0").shape(facet::shape_of(&(|s:
                                                                                                                                     __ShadowKitchenSinkEnum_TupleVariantMulti<>|
->>>>>>> 09891eeb
                                                                                                                                 s._0))).offset({
                                                                                                                     builtin # offset_of(__ShadowKitchenSinkEnum_TupleVariantMulti<>,
                                                                                                                         _0)
@@ -1198,24 +1176,9 @@
                                                                                                                                 s._2))).offset({
                                                                                                                     builtin # offset_of(__ShadowKitchenSinkEnum_TupleVariantMulti<>,
                                                                                                                         _2)
-<<<<<<< HEAD
-                                                                                                                }).flags(facet::FieldFlags::EMPTY).attributes(&[]).build()];
-                                                                                facet::Variant::builder().name("TupleVariantMulti").discriminant(Some(2)).offset(0).kind(facet::VariantKind::Tuple {
-                                                                                                fields: FIELDS,
-                                                                                            }).doc(&[" A tuple variant with multiple elements.", "",
-                                                                                                    " Contains important positional data:",
-                                                                                                    " - `_0` (i32): An identifier code.",
-                                                                                                    " - `_1` (i32): A sequence number.",
-                                                                                                    " - `_2` (i32): A status flag."]).build()
-                                                                            },
-                                                                            {
-                                                                                static FIELDS: &[facet::Field] =
-                                                                                    &[facet::Field::builder().name("width").shape(facet::shape_of(&(|s:
-                                                                                                                                        __ShadowKitchenSinkEnum_StructVariant|
-=======
                                                                                                                 }).flags(facet::FieldFlags::EMPTY).attributes(&[]).build()]
                                                                                     };
-                                                                        facet::Variant::builder().name("TupleVariantMulti").discriminant(Some(2)).kind(facet::VariantKind::Tuple {
+                                                                        facet::Variant::builder().name("TupleVariantMulti").discriminant(Some(2)).offset(0).kind(facet::VariantKind::Tuple {
                                                                                         fields,
                                                                                     }).doc(&[" A tuple variant with multiple elements.", "",
                                                                                             " Contains important positional data:",
@@ -1228,7 +1191,6 @@
                                                                             &const {
                                                                                         [facet::Field::builder().name("width").shape(facet::shape_of(&(|s:
                                                                                                                                         __ShadowKitchenSinkEnum_StructVariant<>|
->>>>>>> 09891eeb
                                                                                                                                     s.width))).offset({
                                                                                                                         builtin # offset_of(__ShadowKitchenSinkEnum_StructVariant<>,
                                                                                                                             width)
@@ -1238,20 +1200,9 @@
                                                                                                                                     s.height))).offset({
                                                                                                                         builtin # offset_of(__ShadowKitchenSinkEnum_StructVariant<>,
                                                                                                                             height)
-<<<<<<< HEAD
-                                                                                                                    }).flags(facet::FieldFlags::EMPTY).attributes(&[]).doc(&[" The height dimension, also crucial for rendering."]).build()];
-                                                                                facet::Variant::builder().name("StructVariant").discriminant(Some(3)).offset(0).kind(facet::VariantKind::Struct {
-                                                                                                fields: FIELDS,
-                                                                                            }).doc(&[" A struct variant with named fields."]).build()
-                                                                            },
-                                                                            {
-                                                                                static FIELDS: &[facet::Field] =
-                                                                                    &[facet::Field::builder().name("_0").shape(facet::shape_of(&(|s:
-                                                                                                                                    __ShadowKitchenSinkEnum_SensitiveTupleVariant|
-=======
                                                                                                                     }).flags(facet::FieldFlags::EMPTY).attributes(&[]).doc(&[" The height dimension, also crucial for rendering."]).build()]
                                                                                     };
-                                                                        facet::Variant::builder().name("StructVariant").discriminant(Some(3)).kind(facet::VariantKind::Struct {
+                                                                        facet::Variant::builder().name("StructVariant").discriminant(Some(3)).offset(0).kind(facet::VariantKind::Struct {
                                                                                         fields,
                                                                                     }).doc(&[" A struct variant with named fields."]).build()
                                                                     },
@@ -1260,24 +1211,12 @@
                                                                             &const {
                                                                                         [facet::Field::builder().name("_0").shape(facet::shape_of(&(|s:
                                                                                                                                     __ShadowKitchenSinkEnum_SensitiveTupleVariant<>|
->>>>>>> 09891eeb
                                                                                                                                 s._0))).offset({
                                                                                                                     builtin # offset_of(__ShadowKitchenSinkEnum_SensitiveTupleVariant<>,
                                                                                                                         _0)
-<<<<<<< HEAD
-                                                                                                                }).flags(facet::FieldFlags::EMPTY).attributes(&[]).build()];
-                                                                                facet::Variant::builder().name("SensitiveTupleVariant").discriminant(Some(4)).offset(0).kind(facet::VariantKind::Tuple {
-                                                                                                fields: FIELDS,
-                                                                                            }).doc(&[" A tuple variant marked entirely as sensitive."]).build()
-                                                                            },
-                                                                            {
-                                                                                static FIELDS: &[facet::Field] =
-                                                                                    &[facet::Field::builder().name("payload").shape(facet::shape_of(&(|s:
-                                                                                                                                        __ShadowKitchenSinkEnum_StructVariantWithSensitiveField|
-=======
                                                                                                                 }).flags(facet::FieldFlags::EMPTY).attributes(&[]).build()]
                                                                                     };
-                                                                        facet::Variant::builder().name("SensitiveTupleVariant").discriminant(Some(4)).kind(facet::VariantKind::Tuple {
+                                                                        facet::Variant::builder().name("SensitiveTupleVariant").discriminant(Some(4)).offset(0).kind(facet::VariantKind::Tuple {
                                                                                         fields,
                                                                                     }).doc(&[" A tuple variant marked entirely as sensitive."]).build()
                                                                     },
@@ -1286,7 +1225,6 @@
                                                                             &const {
                                                                                         [facet::Field::builder().name("payload").shape(facet::shape_of(&(|s:
                                                                                                                                         __ShadowKitchenSinkEnum_StructVariantWithSensitiveField<>|
->>>>>>> 09891eeb
                                                                                                                                     s.payload))).offset({
                                                                                                                         builtin # offset_of(__ShadowKitchenSinkEnum_StructVariantWithSensitiveField<>,
                                                                                                                             payload)
@@ -1296,20 +1234,9 @@
                                                                                                                                     s.checksum))).offset({
                                                                                                                         builtin # offset_of(__ShadowKitchenSinkEnum_StructVariantWithSensitiveField<>,
                                                                                                                             checksum)
-<<<<<<< HEAD
-                                                                                                                    }).flags(facet::FieldFlags::SENSITIVE).attributes(&[facet::FieldAttribute::Sensitive]).doc(&[" The sensitive checksum for integrity verification."]).build()];
-                                                                                facet::Variant::builder().name("StructVariantWithSensitiveField").discriminant(Some(5)).offset(0).kind(facet::VariantKind::Struct {
-                                                                                                fields: FIELDS,
-                                                                                            }).doc(&[" A struct variant containing a sensitive field."]).build()
-                                                                            },
-                                                                            {
-                                                                                static FIELDS: &[facet::Field] =
-                                                                                    &[facet::Field::builder().name("_0").shape(facet::shape_of(&(|s:
-                                                                                                                                    __ShadowKitchenSinkEnum_ArbitraryVariant|
-=======
                                                                                                                     }).flags(facet::FieldFlags::SENSITIVE).attributes(&[facet::FieldAttribute::Sensitive]).doc(&[" The sensitive checksum for integrity verification."]).build()]
                                                                                     };
-                                                                        facet::Variant::builder().name("StructVariantWithSensitiveField").discriminant(Some(5)).kind(facet::VariantKind::Struct {
+                                                                        facet::Variant::builder().name("StructVariantWithSensitiveField").discriminant(Some(5)).offset(0).kind(facet::VariantKind::Struct {
                                                                                         fields,
                                                                                     }).doc(&[" A struct variant containing a sensitive field."]).build()
                                                                     },
@@ -1318,24 +1245,12 @@
                                                                             &const {
                                                                                         [facet::Field::builder().name("_0").shape(facet::shape_of(&(|s:
                                                                                                                                     __ShadowKitchenSinkEnum_ArbitraryVariant<>|
->>>>>>> 09891eeb
                                                                                                                                 s._0))).offset({
                                                                                                                     builtin # offset_of(__ShadowKitchenSinkEnum_ArbitraryVariant<>,
                                                                                                                         _0)
-<<<<<<< HEAD
-                                                                                                                }).flags(facet::FieldFlags::EMPTY).attributes(&[]).build()];
-                                                                                facet::Variant::builder().name("ArbitraryVariant").discriminant(Some(6)).offset(0).kind(facet::VariantKind::Tuple {
-                                                                                                fields: FIELDS,
-                                                                                            }).doc(&[" A variant marked as arbitrary, potentially skipped during processing."]).build()
-                                                                            },
-                                                                            {
-                                                                                static FIELDS: &[facet::Field] =
-                                                                                    &[facet::Field::builder().name("_0").shape(facet::shape_of(&(|s:
-                                                                                                                                    __ShadowKitchenSinkEnum_NestedEnumVariant|
-=======
                                                                                                                 }).flags(facet::FieldFlags::EMPTY).attributes(&[]).build()]
                                                                                     };
-                                                                        facet::Variant::builder().name("ArbitraryVariant").discriminant(Some(6)).kind(facet::VariantKind::Tuple {
+                                                                        facet::Variant::builder().name("ArbitraryVariant").discriminant(Some(6)).offset(0).kind(facet::VariantKind::Tuple {
                                                                                         fields,
                                                                                     }).doc(&[" A variant marked as arbitrary, potentially skipped during processing."]).build()
                                                                     },
@@ -1344,29 +1259,17 @@
                                                                             &const {
                                                                                         [facet::Field::builder().name("_0").shape(facet::shape_of(&(|s:
                                                                                                                                     __ShadowKitchenSinkEnum_NestedEnumVariant<>|
->>>>>>> 09891eeb
                                                                                                                                 s._0))).offset({
                                                                                                                     builtin # offset_of(__ShadowKitchenSinkEnum_NestedEnumVariant<>,
                                                                                                                         _0)
-<<<<<<< HEAD
-                                                                                                                }).flags(facet::FieldFlags::EMPTY).attributes(&[]).build()];
-                                                                                facet::Variant::builder().name("NestedEnumVariant").discriminant(Some(7)).offset(0).kind(facet::VariantKind::Tuple {
-                                                                                                fields: FIELDS,
-                                                                                            }).doc(&[" A variant containing another enum that derives Facet.",
-                                                                                                    "",
-                                                                                                    " The nested `SubEnum` indicates a specific sub-state or option."]).build()
-                                                                            }];
-                                                            VARIANTS
-=======
                                                                                                                 }).flags(facet::FieldFlags::EMPTY).attributes(&[]).build()]
                                                                                     };
-                                                                        facet::Variant::builder().name("NestedEnumVariant").discriminant(Some(7)).kind(facet::VariantKind::Tuple {
+                                                                        facet::Variant::builder().name("NestedEnumVariant").discriminant(Some(7)).offset(0).kind(facet::VariantKind::Tuple {
                                                                                         fields,
                                                                                     }).doc(&[" A variant containing another enum that derives Facet.",
                                                                                             "",
                                                                                             " The nested `SubEnum` indicates a specific sub-state or option."]).build()
                                                                     }]
->>>>>>> 09891eeb
                                                         }).repr(facet::EnumRepr::U8).build())).doc(&[" An enum demonstrating different variant types and attributes."]).build()
     };
 }
@@ -1405,373 +1308,6 @@
             _discriminant: u8,
             _0: u8,
         }
-<<<<<<< HEAD
-        facet::Shape::builder()
-            .id(facet::ConstTypeId::of::<SubEnum>())
-            .layout(core::alloc::Layout::new::<Self>())
-            .vtable(
-                &const {
-                    let mut builder = ::facet_core::ValueVTable::builder()
-                        .type_name(|f, _opts| core::fmt::Write::write_str(f, "SubEnum"))
-                        .drop_in_place(|data| unsafe { data.drop_in_place::<SubEnum>() });
-                    if {
-                        /// Fallback trait with `False` for `IMPLS` if the type does not
-                        /// implement the given trait.
-                        trait DoesNotImpl {
-                            const IMPLS: bool = false;
-                        }
-                        impl<T: ?Sized> DoesNotImpl for T {}
-                        /// Concrete type with `True` for `IMPLS` if the type implements the
-                        /// given trait. Otherwise, it falls back to `DoesNotImpl`.
-                        struct Wrapper<T: ?Sized>(::core::marker::PhantomData<T>);
-                        #[allow(dead_code)]
-                        impl<T: ?Sized + core::fmt::Display> Wrapper<T> {
-                            const IMPLS: bool = true;
-                        }
-                        <Wrapper<SubEnum>>::IMPLS
-                    } {
-                        builder = builder.display(|data, f| {
-                            use ::facet_core::spez::*;
-                            (&&Spez(unsafe { data.as_ref::<SubEnum>() })).spez_display(f)
-                        });
-                    }
-                    if {
-                        /// Fallback trait with `False` for `IMPLS` if the type does not
-                        /// implement the given trait.
-                        trait DoesNotImpl {
-                            const IMPLS: bool = false;
-                        }
-                        impl<T: ?Sized> DoesNotImpl for T {}
-                        /// Concrete type with `True` for `IMPLS` if the type implements the
-                        /// given trait. Otherwise, it falls back to `DoesNotImpl`.
-                        struct Wrapper<T: ?Sized>(::core::marker::PhantomData<T>);
-                        #[allow(dead_code)]
-                        impl<T: ?Sized + core::fmt::Debug> Wrapper<T> {
-                            const IMPLS: bool = true;
-                        }
-                        <Wrapper<SubEnum>>::IMPLS
-                    } {
-                        builder = builder.debug(|data, f| {
-                            use ::facet_core::spez::*;
-                            (&&Spez(unsafe { data.as_ref::<SubEnum>() })).spez_debug(f)
-                        });
-                    }
-                    if {
-                        /// Fallback trait with `False` for `IMPLS` if the type does not
-                        /// implement the given trait.
-                        trait DoesNotImpl {
-                            const IMPLS: bool = false;
-                        }
-                        impl<T: ?Sized> DoesNotImpl for T {}
-                        /// Concrete type with `True` for `IMPLS` if the type implements the
-                        /// given trait. Otherwise, it falls back to `DoesNotImpl`.
-                        struct Wrapper<T: ?Sized>(::core::marker::PhantomData<T>);
-                        #[allow(dead_code)]
-                        impl<T: ?Sized + core::default::Default> Wrapper<T> {
-                            const IMPLS: bool = true;
-                        }
-                        <Wrapper<SubEnum>>::IMPLS
-                    } {
-                        builder = builder.default_in_place(|target| {
-                            use ::facet_core::spez::*;
-                            unsafe { (&&SpezEmpty::<SubEnum>::SPEZ).spez_default_in_place(target) }
-                        });
-                    }
-                    if {
-                        /// Fallback trait with `False` for `IMPLS` if the type does not
-                        /// implement the given trait.
-                        trait DoesNotImpl {
-                            const IMPLS: bool = false;
-                        }
-                        impl<T: ?Sized> DoesNotImpl for T {}
-                        /// Concrete type with `True` for `IMPLS` if the type implements the
-                        /// given trait. Otherwise, it falls back to `DoesNotImpl`.
-                        struct Wrapper<T: ?Sized>(::core::marker::PhantomData<T>);
-                        #[allow(dead_code)]
-                        impl<T: ?Sized + core::clone::Clone> Wrapper<T> {
-                            const IMPLS: bool = true;
-                        }
-                        <Wrapper<SubEnum>>::IMPLS
-                    } {
-                        builder = builder.clone_into(|src, dst| {
-                            use ::facet_core::spez::*;
-                            unsafe { (&&Spez(src.as_ref::<SubEnum>())).spez_clone_into(dst) }
-                        });
-                    }
-                    {
-                        let mut traits = ::facet_core::MarkerTraits::empty();
-                        if {
-                            /// Fallback trait with `False` for `IMPLS` if the type does not
-                            /// implement the given trait.
-                            trait DoesNotImpl {
-                                const IMPLS: bool = false;
-                            }
-                            impl<T: ?Sized> DoesNotImpl for T {}
-                            /// Concrete type with `True` for `IMPLS` if the type implements the
-                            /// given trait. Otherwise, it falls back to `DoesNotImpl`.
-                            struct Wrapper<T: ?Sized>(::core::marker::PhantomData<T>);
-                            #[allow(dead_code)]
-                            impl<T: ?Sized + core::cmp::Eq> Wrapper<T> {
-                                const IMPLS: bool = true;
-                            }
-                            <Wrapper<SubEnum>>::IMPLS
-                        } {
-                            traits = traits.union(::facet_core::MarkerTraits::EQ);
-                        }
-                        if {
-                            /// Fallback trait with `False` for `IMPLS` if the type does not
-                            /// implement the given trait.
-                            trait DoesNotImpl {
-                                const IMPLS: bool = false;
-                            }
-                            impl<T: ?Sized> DoesNotImpl for T {}
-                            /// Concrete type with `True` for `IMPLS` if the type implements the
-                            /// given trait. Otherwise, it falls back to `DoesNotImpl`.
-                            struct Wrapper<T: ?Sized>(::core::marker::PhantomData<T>);
-                            #[allow(dead_code)]
-                            impl<T: ?Sized + core::marker::Send> Wrapper<T> {
-                                const IMPLS: bool = true;
-                            }
-                            <Wrapper<SubEnum>>::IMPLS
-                        } {
-                            traits = traits.union(::facet_core::MarkerTraits::SEND);
-                        }
-                        if {
-                            /// Fallback trait with `False` for `IMPLS` if the type does not
-                            /// implement the given trait.
-                            trait DoesNotImpl {
-                                const IMPLS: bool = false;
-                            }
-                            impl<T: ?Sized> DoesNotImpl for T {}
-                            /// Concrete type with `True` for `IMPLS` if the type implements the
-                            /// given trait. Otherwise, it falls back to `DoesNotImpl`.
-                            struct Wrapper<T: ?Sized>(::core::marker::PhantomData<T>);
-                            #[allow(dead_code)]
-                            impl<T: ?Sized + core::marker::Sync> Wrapper<T> {
-                                const IMPLS: bool = true;
-                            }
-                            <Wrapper<SubEnum>>::IMPLS
-                        } {
-                            traits = traits.union(::facet_core::MarkerTraits::SYNC);
-                        }
-                        if {
-                            /// Fallback trait with `False` for `IMPLS` if the type does not
-                            /// implement the given trait.
-                            trait DoesNotImpl {
-                                const IMPLS: bool = false;
-                            }
-                            impl<T: ?Sized> DoesNotImpl for T {}
-                            /// Concrete type with `True` for `IMPLS` if the type implements the
-                            /// given trait. Otherwise, it falls back to `DoesNotImpl`.
-                            struct Wrapper<T: ?Sized>(::core::marker::PhantomData<T>);
-                            #[allow(dead_code)]
-                            impl<T: ?Sized + core::marker::Copy> Wrapper<T> {
-                                const IMPLS: bool = true;
-                            }
-                            <Wrapper<SubEnum>>::IMPLS
-                        } {
-                            traits = traits.union(::facet_core::MarkerTraits::COPY);
-                        }
-                        builder = builder.marker_traits(traits);
-                    }
-                    if {
-                        /// Fallback trait with `False` for `IMPLS` if the type does not
-                        /// implement the given trait.
-                        trait DoesNotImpl {
-                            const IMPLS: bool = false;
-                        }
-                        impl<T: ?Sized> DoesNotImpl for T {}
-                        /// Concrete type with `True` for `IMPLS` if the type implements the
-                        /// given trait. Otherwise, it falls back to `DoesNotImpl`.
-                        struct Wrapper<T: ?Sized>(::core::marker::PhantomData<T>);
-                        #[allow(dead_code)]
-                        impl<T: ?Sized + core::cmp::PartialEq> Wrapper<T> {
-                            const IMPLS: bool = true;
-                        }
-                        <Wrapper<SubEnum>>::IMPLS
-                    } {
-                        builder = builder.eq(|left, right| {
-                            use ::facet_core::spez::*;
-                            (&&Spez(unsafe { left.as_ref::<SubEnum>() }))
-                                .spez_eq(&&Spez(unsafe { right.as_ref::<SubEnum>() }))
-                        });
-                    }
-                    if {
-                        /// Fallback trait with `False` for `IMPLS` if the type does not
-                        /// implement the given trait.
-                        trait DoesNotImpl {
-                            const IMPLS: bool = false;
-                        }
-                        impl<T: ?Sized> DoesNotImpl for T {}
-                        /// Concrete type with `True` for `IMPLS` if the type implements the
-                        /// given trait. Otherwise, it falls back to `DoesNotImpl`.
-                        struct Wrapper<T: ?Sized>(::core::marker::PhantomData<T>);
-                        #[allow(dead_code)]
-                        impl<T: ?Sized + core::cmp::PartialOrd> Wrapper<T> {
-                            const IMPLS: bool = true;
-                        }
-                        <Wrapper<SubEnum>>::IMPLS
-                    } {
-                        builder = builder.partial_ord(|left, right| {
-                            use ::facet_core::spez::*;
-                            (&&Spez(unsafe { left.as_ref::<SubEnum>() }))
-                                .spez_partial_cmp(&&Spez(unsafe { right.as_ref::<SubEnum>() }))
-                        });
-                    }
-                    if {
-                        /// Fallback trait with `False` for `IMPLS` if the type does not
-                        /// implement the given trait.
-                        trait DoesNotImpl {
-                            const IMPLS: bool = false;
-                        }
-                        impl<T: ?Sized> DoesNotImpl for T {}
-                        /// Concrete type with `True` for `IMPLS` if the type implements the
-                        /// given trait. Otherwise, it falls back to `DoesNotImpl`.
-                        struct Wrapper<T: ?Sized>(::core::marker::PhantomData<T>);
-                        #[allow(dead_code)]
-                        impl<T: ?Sized + core::cmp::Ord> Wrapper<T> {
-                            const IMPLS: bool = true;
-                        }
-                        <Wrapper<SubEnum>>::IMPLS
-                    } {
-                        builder = builder.ord(|left, right| {
-                            use ::facet_core::spez::*;
-                            (&&Spez(unsafe { left.as_ref::<SubEnum>() }))
-                                .spez_cmp(&&Spez(unsafe { right.as_ref::<SubEnum>() }))
-                        });
-                    }
-                    if {
-                        /// Fallback trait with `False` for `IMPLS` if the type does not
-                        /// implement the given trait.
-                        trait DoesNotImpl {
-                            const IMPLS: bool = false;
-                        }
-                        impl<T: ?Sized> DoesNotImpl for T {}
-                        /// Concrete type with `True` for `IMPLS` if the type implements the
-                        /// given trait. Otherwise, it falls back to `DoesNotImpl`.
-                        struct Wrapper<T: ?Sized>(::core::marker::PhantomData<T>);
-                        #[allow(dead_code)]
-                        impl<T: ?Sized + core::hash::Hash> Wrapper<T> {
-                            const IMPLS: bool = true;
-                        }
-                        <Wrapper<SubEnum>>::IMPLS
-                    } {
-                        builder = builder.hash(|value, hasher_this, hasher_write_fn| {
-                            use ::facet_core::HasherProxy;
-                            use ::facet_core::spez::*;
-                            (&&Spez(unsafe { value.as_ref::<SubEnum>() })).spez_hash(&mut unsafe {
-                                HasherProxy::new(hasher_this, hasher_write_fn)
-                            })
-                        });
-                    }
-                    if {
-                        /// Fallback trait with `False` for `IMPLS` if the type does not
-                        /// implement the given trait.
-                        trait DoesNotImpl {
-                            const IMPLS: bool = false;
-                        }
-                        impl<T: ?Sized> DoesNotImpl for T {}
-                        /// Concrete type with `True` for `IMPLS` if the type implements the
-                        /// given trait. Otherwise, it falls back to `DoesNotImpl`.
-                        struct Wrapper<T: ?Sized>(::core::marker::PhantomData<T>);
-                        #[allow(dead_code)]
-                        impl<T: ?Sized + core::str::FromStr> Wrapper<T> {
-                            const IMPLS: bool = true;
-                        }
-                        <Wrapper<SubEnum>>::IMPLS
-                    } {
-                        builder = builder.parse(|s, target| {
-                            use ::facet_core::spez::*;
-                            let res =
-                                unsafe { (&&SpezEmpty::<SubEnum>::SPEZ).spez_parse(s, target) };
-                            res.map(|_| unsafe { target.assume_init() })
-                        });
-                    }
-                    builder.build()
-                },
-            )
-            .def(facet::Def::Enum(
-                facet::EnumDef::builder()
-                    .variants(
-                        &const {
-                            static VARIANTS: &[facet::Variant] = &[
-                                facet::Variant::builder()
-                                    .name("OptionA")
-                                    .discriminant(Some(0))
-                                    .offset(0)
-                                    .kind(facet::VariantKind::Unit)
-                                    .doc(&[" Option A."])
-                                    .build(),
-                                {
-                                    static FIELDS: &[facet::Field] = &[facet::Field::builder()
-                                        .name("_0")
-                                        .shape(facet::shape_of(
-                                            &(|s: __ShadowSubEnum_OptionB| s._0),
-                                        ))
-                                        .offset({
-                                            builtin # offset_of(__ShadowSubEnum_OptionB, _0)
-                                        })
-                                        .flags(facet::FieldFlags::EMPTY)
-                                        .attributes(&[])
-                                        .build()];
-                                    facet::Variant::builder()
-                                        .name("OptionB")
-                                        .discriminant(Some(1))
-                                        .offset(0)
-                                        .kind(facet::VariantKind::Tuple { fields: FIELDS })
-                                        .doc(&[" Option B with data."])
-                                        .build()
-                                },
-                                {
-                                    static FIELDS: &[facet::Field] = &[facet::Field::builder()
-                                        .name("_0")
-                                        .shape(facet::shape_of(
-                                            &(|s: __ShadowSubEnum_SensitiveOption| s._0),
-                                        ))
-                                        .offset({
-                                            builtin # offset_of(__ShadowSubEnum_SensitiveOption, _0)
-                                        })
-                                        .flags(facet::FieldFlags::EMPTY)
-                                        .attributes(&[])
-                                        .build()];
-                                    facet::Variant::builder()
-                                        .name("SensitiveOption")
-                                        .discriminant(Some(2))
-                                        .offset(0)
-                                        .kind(facet::VariantKind::Tuple { fields: FIELDS })
-                                        .doc(&[" A sensitive option."])
-                                        .build()
-                                },
-                                {
-                                    static FIELDS: &[facet::Field] = &[facet::Field::builder()
-                                        .name("_0")
-                                        .shape(facet::shape_of(
-                                            &(|s: __ShadowSubEnum_ArbitraryOption| s._0),
-                                        ))
-                                        .offset({
-                                            builtin # offset_of(__ShadowSubEnum_ArbitraryOption, _0)
-                                        })
-                                        .flags(facet::FieldFlags::EMPTY)
-                                        .attributes(&[])
-                                        .build()];
-                                    facet::Variant::builder()
-                                        .name("ArbitraryOption")
-                                        .discriminant(Some(3))
-                                        .offset(0)
-                                        .kind(facet::VariantKind::Tuple { fields: FIELDS })
-                                        .doc(&[" An arbitrary option."])
-                                        .build()
-                                },
-                            ];
-                            VARIANTS
-                        },
-                    )
-                    .repr(facet::EnumRepr::U8)
-                    .build(),
-            ))
-            .doc(&[" A sub-enum used within `KitchenSinkEnum`."])
-            .build()
-=======
         facet::Shape::builder().id(facet::ConstTypeId::of::<Self>()).layout(core::alloc::Layout::new::<Self>()).vtable(&const {
                                                 let mut builder =
                                                     ::facet_core::ValueVTable::builder().type_name(|f, _opts|
@@ -2084,7 +1620,7 @@
                                                     }
                                                 builder.build()
                                             }).def(facet::Def::Enum(facet::EnumDef::builder().variants(&const {
-                                                            [facet::Variant::builder().name("OptionA").discriminant(Some(0)).kind(facet::VariantKind::Unit).doc(&[" Option A."]).build(),
+                                                            [facet::Variant::builder().name("OptionA").discriminant(Some(0)).offset(0).kind(facet::VariantKind::Unit).doc(&[" Option A."]).build(),
                                                                     {
                                                                         let fields: &'static [facet::Field] =
                                                                             &const {
@@ -2094,7 +1630,7 @@
                                                                                                                     builtin # offset_of(__ShadowSubEnum_OptionB<>, _0)
                                                                                                                 }).flags(facet::FieldFlags::EMPTY).attributes(&[]).build()]
                                                                                     };
-                                                                        facet::Variant::builder().name("OptionB").discriminant(Some(1)).kind(facet::VariantKind::Tuple {
+                                                                        facet::Variant::builder().name("OptionB").discriminant(Some(1)).offset(0).kind(facet::VariantKind::Tuple {
                                                                                         fields,
                                                                                     }).doc(&[" Option B with data."]).build()
                                                                     },
@@ -2107,7 +1643,7 @@
                                                                                                                     builtin # offset_of(__ShadowSubEnum_SensitiveOption<>, _0)
                                                                                                                 }).flags(facet::FieldFlags::EMPTY).attributes(&[]).build()]
                                                                                     };
-                                                                        facet::Variant::builder().name("SensitiveOption").discriminant(Some(2)).kind(facet::VariantKind::Tuple {
+                                                                        facet::Variant::builder().name("SensitiveOption").discriminant(Some(2)).offset(0).kind(facet::VariantKind::Tuple {
                                                                                         fields,
                                                                                     }).doc(&[" A sensitive option."]).build()
                                                                     },
@@ -2120,11 +1656,10 @@
                                                                                                                     builtin # offset_of(__ShadowSubEnum_ArbitraryOption<>, _0)
                                                                                                                 }).flags(facet::FieldFlags::EMPTY).attributes(&[]).build()]
                                                                                     };
-                                                                        facet::Variant::builder().name("ArbitraryOption").discriminant(Some(3)).kind(facet::VariantKind::Tuple {
+                                                                        facet::Variant::builder().name("ArbitraryOption").discriminant(Some(3)).offset(0).kind(facet::VariantKind::Tuple {
                                                                                         fields,
                                                                                     }).doc(&[" An arbitrary option."]).build()
                                                                     }]
                                                         }).repr(facet::EnumRepr::U8).build())).doc(&[" A sub-enum used within `KitchenSinkEnum`."]).build()
->>>>>>> 09891eeb
     };
 }